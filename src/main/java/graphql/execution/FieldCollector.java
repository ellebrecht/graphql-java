package graphql.execution;


<<<<<<< HEAD
=======
import graphql.Internal;
>>>>>>> 7681aa76
import graphql.language.Field;
import graphql.language.FragmentDefinition;
import graphql.language.FragmentSpread;
import graphql.language.InlineFragment;
import graphql.language.Selection;
import graphql.language.SelectionSet;
import graphql.schema.GraphQLInterfaceType;
import graphql.schema.GraphQLObjectType;
import graphql.schema.GraphQLType;
import graphql.schema.GraphQLUnionType;
import graphql.schema.SchemaUtil;

import java.util.ArrayList;
import java.util.LinkedHashMap;
import java.util.List;
import java.util.Map;

import static graphql.execution.TypeFromAST.getTypeFromAST;

<<<<<<< HEAD
/**
 * A field collector can iterate over field selection sets and build out the sub fields that have been selected,
 * expanding named and inline fragments as it goes.s
 */
=======
@Internal
>>>>>>> 7681aa76
public class FieldCollector {

    private ConditionalNodes conditionalNodes;

    private SchemaUtil schemaUtil = new SchemaUtil();

    public FieldCollector() {
        conditionalNodes = new ConditionalNodes();
    }


    /**
     * Given a list of fields this will collect the sub-field selections and return it as a map
     *
     * @param parameters the parameters to this method
     * @param fields     the list of fields to collect for
     *
     * @return a map of the sub field selections
     */
    public Map<String, List<Field>> collectFields(FieldCollectorParameters parameters, List<Field> fields) {
        Map<String, List<Field>> subFields = new LinkedHashMap<>();
        List<String> visitedFragments = new ArrayList<>();
        for (Field field : fields) {
            if (field.getSelectionSet() == null) {
                continue;
            }
            this.collectFields(parameters, field.getSelectionSet(), visitedFragments, subFields);
        }
        return subFields;
    }

    /**
     * Given a selection set this will collect the sub-field selections and return it as a map
     *
     * @param parameters   the parameters to this method
     * @param selectionSet the selection set to collect on
     *
     * @return a map of the sub field selections
     */
    public Map<String, List<Field>> collectFields(FieldCollectorParameters parameters, SelectionSet selectionSet) {
        Map<String, List<Field>> subFields = new LinkedHashMap<>();
        List<String> visitedFragments = new ArrayList<>();
        this.collectFields(parameters, selectionSet, visitedFragments, subFields);
        return subFields;
    }


    private void collectFields(FieldCollectorParameters parameters, SelectionSet selectionSet, List<String> visitedFragments, Map<String, List<Field>> fields) {

        for (Selection selection : selectionSet.getSelections()) {
            if (selection instanceof Field) {
                collectField(parameters, fields, (Field) selection);
            } else if (selection instanceof InlineFragment) {
                collectInlineFragment(parameters, visitedFragments, fields, (InlineFragment) selection);
            } else if (selection instanceof FragmentSpread) {
                collectFragmentSpread(parameters, visitedFragments, fields, (FragmentSpread) selection);
            }
        }
    }

    private void collectFragmentSpread(FieldCollectorParameters parameters, List<String> visitedFragments, Map<String, List<Field>> fields, FragmentSpread fragmentSpread) {
        if (visitedFragments.contains(fragmentSpread.getName())) {
            return;
        }
        if (!conditionalNodes.shouldInclude(parameters.getVariables(), fragmentSpread.getDirectives())) {
            return;
        }
        visitedFragments.add(fragmentSpread.getName());
        FragmentDefinition fragmentDefinition = parameters.getFragmentsByName().get(fragmentSpread.getName());

        if (!conditionalNodes.shouldInclude(parameters.getVariables(), fragmentDefinition.getDirectives())) {
            return;
        }
        if (!doesFragmentConditionMatch(parameters, fragmentDefinition)) {
            return;
        }
        collectFields(parameters, fragmentDefinition.getSelectionSet(), visitedFragments, fields);
    }

    private void collectInlineFragment(FieldCollectorParameters parameters, List<String> visitedFragments, Map<String, List<Field>> fields, InlineFragment inlineFragment) {
        if (!conditionalNodes.shouldInclude(parameters.getVariables(), inlineFragment.getDirectives()) ||
                !doesFragmentConditionMatch(parameters, inlineFragment)) {
            return;
        }
        collectFields(parameters, inlineFragment.getSelectionSet(), visitedFragments, fields);
    }

    private void collectField(FieldCollectorParameters parameters, Map<String, List<Field>> fields, Field field) {
        if (!conditionalNodes.shouldInclude(parameters.getVariables(), field.getDirectives())) {
            return;
        }
        String name = getFieldEntryKey(field);
        if (!fields.containsKey(name)) {
            fields.put(name, new ArrayList<>());
        }
        fields.get(name).add(field);
    }

    private String getFieldEntryKey(Field field) {
        if (field.getAlias() != null) return field.getAlias();
        else return field.getName();
    }


    private boolean doesFragmentConditionMatch(FieldCollectorParameters parameters, InlineFragment inlineFragment) {
        if (inlineFragment.getTypeCondition() == null) {
            return true;
        }
        GraphQLType conditionType;
        conditionType = getTypeFromAST(parameters.getGraphQLSchema(), inlineFragment.getTypeCondition());
        return checkTypeCondition(parameters, conditionType);
    }

    private boolean doesFragmentConditionMatch(FieldCollectorParameters parameters, FragmentDefinition fragmentDefinition) {
        GraphQLType conditionType;
        conditionType = getTypeFromAST(parameters.getGraphQLSchema(), fragmentDefinition.getTypeCondition());
        return checkTypeCondition(parameters, conditionType);
    }

    private boolean checkTypeCondition(FieldCollectorParameters parameters, GraphQLType conditionType) {
        GraphQLObjectType type = parameters.getObjectType();
        if (conditionType.equals(type)) {
            return true;
        }

        if (conditionType instanceof GraphQLInterfaceType) {
            List<GraphQLObjectType> implementations = schemaUtil.findImplementations(parameters.getGraphQLSchema(), (GraphQLInterfaceType) conditionType);
            return implementations.contains(type);
        } else if (conditionType instanceof GraphQLUnionType) {
            return ((GraphQLUnionType) conditionType).getTypes().contains(type);
        }
        return false;
    }


}<|MERGE_RESOLUTION|>--- conflicted
+++ resolved
@@ -1,10 +1,7 @@
 package graphql.execution;
 
 
-<<<<<<< HEAD
-=======
 import graphql.Internal;
->>>>>>> 7681aa76
 import graphql.language.Field;
 import graphql.language.FragmentDefinition;
 import graphql.language.FragmentSpread;
@@ -24,14 +21,11 @@
 
 import static graphql.execution.TypeFromAST.getTypeFromAST;
 
-<<<<<<< HEAD
 /**
  * A field collector can iterate over field selection sets and build out the sub fields that have been selected,
  * expanding named and inline fragments as it goes.s
  */
-=======
 @Internal
->>>>>>> 7681aa76
 public class FieldCollector {
 
     private ConditionalNodes conditionalNodes;
